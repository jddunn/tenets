--- conflicted
+++ resolved
@@ -1,336 +1,12 @@
-<<<<<<< HEAD
-"""Generate API reference pages and navigation with proper TOC.
-
-This script uses mkdocs-gen-files and literate-nav for dynamic API documentation.
-Configured to show classes, methods, and functions in the TOC sidebar.
-=======
 """Generate API reference pages for mkdocs.
 
 Standard approach based on mkdocstrings documentation.
->>>>>>> afdc26ee
 """
 
 from pathlib import Path
+
 import mkdocs_gen_files
 
-<<<<<<< HEAD
-# Navigation builder for literate-nav
-nav = mkdocs_gen_files.Nav()
-
-# Root of the project
-root = Path(__file__).parent.parent
-src = root / "tenets"
-
-# Key modules to document with full submodules
-MAIN_MODULES = [
-    "tenets",
-    "tenets.core",
-    "tenets.core.analyzer",
-    "tenets.core.distiller",
-    "tenets.core.aggregator",
-    "tenets.core.ranking",
-    "tenets.cli",
-    "tenets.cli.app",
-    "tenets.cli.commands",
-    "tenets.models",
-    "tenets.storage",
-    "tenets.utils",
-    "tenets.viz",
-    "tenets.config",
-    "tenets.api",
-]
-
-# Track all generated modules for the index page
-generated_modules = []
-
-# Process all Python files in the tenets package
-for path in sorted(src.rglob("*.py")):
-    # Skip test files and cache
-    if any(part in str(path) for part in ["__pycache__", "test", "_test", ".pyc"]):
-        continue
-    
-    # Get module path relative to src
-    module_path = path.relative_to(src).with_suffix("")
-    doc_path = path.relative_to(src).with_suffix(".md")
-    full_doc_path = Path("api", doc_path)
-    
-    # Handle the module parts
-    parts = tuple(module_path.parts)
-    
-    # Skip __main__ modules
-    if parts[-1] == "__main__":
-        continue
-    
-    # Handle __init__ files - they represent the package itself
-    if parts[-1] == "__init__":
-        if len(parts) == 1:
-            # Root __init__.py - document as main package
-            parts = ("index",)
-            doc_path = Path("index.md")
-            full_doc_path = Path("api", doc_path)
-        else:
-            # Package __init__.py - use parent name
-            parts = parts[:-1]
-            doc_path = doc_path.with_name("index.md")
-            full_doc_path = full_doc_path.with_name("index.md")
-    
-    # Build the identifier for mkdocstrings
-    if parts == ("index",):
-        # Main package
-        identifier = "tenets"
-        nav_parts = ("tenets",)
-    else:
-        identifier = ".".join(["tenets"] + list(parts))
-        nav_parts = ("tenets",) + parts
-    
-    # Add to navigation
-    nav[nav_parts] = doc_path.as_posix()
-    
-    # Track for index page
-    generated_modules.append((identifier, doc_path.as_posix(), parts))
-    
-    # Generate the markdown content with mkdocstrings directive
-    # Use different settings for main modules vs submodules
-    is_main_module = identifier in MAIN_MODULES
-    
-    with mkdocs_gen_files.open(full_doc_path, "w") as fd:
-        # Write page title with full module path for clarity
-        if parts == ("index",):
-            print(f"# Tenets Package\n", file=fd)
-        else:
-            # Include module path for context (e.g., "core.ranking.strategies")
-            title = " › ".join([p.replace("_", " ").title() for p in parts])
-            print(f"# {title}\n", file=fd)
-        print(f"`{identifier}`\n", file=fd)
-        
-        # Write mkdocstrings directive with enhanced options for TOC
-        print(f"::: {identifier}", file=fd)
-        print("    options:", file=fd)
-        
-        # Heading and TOC options
-        print("        show_root_heading: true", file=fd)
-        print("        show_root_toc_entry: true", file=fd)  # Show in TOC
-        print("        show_object_full_path: false", file=fd)
-        print("        show_symbol_type_heading: true", file=fd)  # Shows Class/Function
-        print("        show_symbol_type_toc: true", file=fd)  # Include type in TOC
-        
-        # Content display options
-        print("        show_source: false", file=fd)  # Don't show source by default
-        print("        show_bases: true", file=fd)  # Show inheritance
-        print("        show_submodules: " + ("true" if is_main_module else "false"), file=fd)
-        
-        # Member options
-        print("        members: true", file=fd)  # Show all members
-        print("        members_order: source", file=fd)
-        print("        group_by_category: true", file=fd)
-        print("        show_category_heading: true", file=fd)
-        
-        # Docstring options
-        print("        show_if_no_docstring: false", file=fd)
-        print("        docstring_style: google", file=fd)
-        print("        docstring_section_style: table", file=fd)
-        print("        merge_init_into_class: true", file=fd)
-        
-        # Signature options
-        print("        separate_signature: true", file=fd)
-        print("        show_signature_annotations: true", file=fd)
-        print("        signature_crossrefs: true", file=fd)  # Enable cross-refs
-        
-        # Summary options - show summaries for better navigation
-        print("        summary: true", file=fd)  # Enable summaries
-        
-        # Inheritance
-        print("        inherited_members: false", file=fd)
-        
-        # Filters
-        print("        filters:", file=fd)
-        print('          - "!^_"', file=fd)
-        print('          - "!^test"', file=fd)
-        
-        # Heading level - ensure we don't run out of levels
-        print("        heading_level: 2", file=fd)
-    
-    # Set edit path for "edit on GitHub" link
-    if full_doc_path.name == "index.md" and path.name == "__init__.py":
-        mkdocs_gen_files.set_edit_path(full_doc_path, path.relative_to(root))
-    else:
-        mkdocs_gen_files.set_edit_path(full_doc_path, path.relative_to(root))
-
-# Write the literate-nav file
-with mkdocs_gen_files.open("api/SUMMARY.md", "w") as nav_file:
-    nav_file.writelines(nav.build_literate_nav())
-
-# Create a comprehensive index page with explicit links and instructions
-index_content = """# API Reference
-
-Complete API documentation for the Tenets package with navigable table of contents.
-
-!!! tip "Navigation"
-    - Use the **left sidebar** to browse modules
-    - Use the **right sidebar** (table of contents) to see classes, functions, and methods within each module
-    - Click on any class or method name to jump directly to its documentation
-
-## Quick Start
-
-```python
-from tenets import Tenets
-
-# Initialize
-tenets = Tenets()
-
-# Build context for your prompt
-result = tenets.distill("implement OAuth2 authentication")
-print(result.content)
-```
-
-## Main Modules
-
-Click on any module to view its complete API documentation with all classes and methods:
-
-### Core Package
-
-- **[tenets](index.md)** - Main package with `Tenets` class and public API
-- **[tenets.api](api.md)** - Public API interface
-- **[tenets.config](config.md)** - Configuration management
-
-### Core Functionality
-
-- **[tenets.core](core/index.md)** - Core engines and functionality
-- **[tenets.core.analyzer](core/analyzer.md)** - `CodeAnalyzer` class for code analysis
-- **[tenets.core.distiller](core/distiller.md)** - `Distiller` class for context distillation
-- **[tenets.core.aggregator](core/aggregator.md)** - `Aggregator` class for content aggregation
-
-### Ranking System
-
-- **[tenets.core.ranking](core/ranking/index.md)** - Complete ranking system
-- **[tenets.core.ranking.ranker](core/ranking/ranker.md)** - `RelevanceRanker` class
-- **[tenets.core.ranking.strategies](core/ranking/strategies.md)** - Ranking strategies
-
-### Command-Line Interface
-
-- **[tenets.cli](cli/index.md)** - CLI package
-- **[tenets.cli.app](cli/app.md)** - Main CLI application with Typer
-- **[tenets.cli.commands](cli/commands/index.md)** - All CLI commands
-
-### Data Models
-
-- **[tenets.models](models/index.md)** - All data models
-- **[tenets.models.file](models/file.md)** - `FileContext`, `FileMetadata` models
-- **[tenets.models.context](models/context.md)** - `Context`, `ContextResult` models
-- **[tenets.models.session](models/session.md)** - `Session` model
-- **[tenets.models.config](models/config.md)** - Configuration models
-
-### Storage & Utilities
-
-- **[tenets.storage](storage/index.md)** - Storage and caching
-- **[tenets.utils](utils/index.md)** - Utility functions
-- **[tenets.viz](viz/index.md)** - Visualization tools
-
-## How to Navigate
-
-### Using the Table of Contents (Right Sidebar)
-
-When viewing any module page, the right sidebar shows:
-
-1. **Classes** - All classes defined in the module
-   - Click to jump to the class documentation
-   - Expand to see all methods and attributes
-
-2. **Functions** - Module-level functions
-   - Click to view function signature and documentation
-
-3. **Attributes** - Module-level attributes and constants
-
-### Example Navigation
-
-1. Click on **[tenets.core.distiller](core/distiller.md)** to view the Distiller module
-2. In the right sidebar, you'll see:
-   - `Distiller` class
-     - `__init__()` method
-     - `distill()` method
-     - `aggregate()` method
-     - Other methods and attributes
-3. Click on any method to jump directly to its documentation
-
-## Key Classes
-
-| Class | Module | Description |
-|-------|--------|-------------|
-| `Tenets` | [tenets](index.md) | Main API class |
-| `Distiller` | [tenets.core.distiller](core/distiller.md) | Context distillation |
-| `CodeAnalyzer` | [tenets.core.analyzer](core/analyzer.md) | Code analysis |
-| `RelevanceRanker` | [tenets.core.ranking.ranker](core/ranking/ranker.md) | File ranking |
-| `Session` | [tenets.models.session](models/session.md) | Session management |
-| `FileContext` | [tenets.models.file](models/file.md) | File representation |
-
-## API Usage Examples
-
-### Basic Usage
-
-```python
-from tenets import Tenets
-
-# Initialize with default settings
-tenets = Tenets()
-
-# Or with custom configuration
-tenets = Tenets(
-    max_tokens=50000,
-    algorithm="balanced"
-)
-
-# Distill context
-result = tenets.distill("implement authentication")
-```
-
-### Advanced Ranking
-
-```python
-from tenets.core.ranking import RelevanceRanker
-
-# Create ranker with specific algorithm
-ranker = RelevanceRanker(algorithm="thorough")
-
-# Rank files
-ranked_files = ranker.rank(
-    files=my_files,
-    prompt="implement caching",
-    threshold=0.1
-)
-
-# Get top files
-top_files = ranked_files[:10]
-```
-
-### Using Models
-
-```python
-from tenets.models import FileContext, Session
-
-# Create a file context
-file = FileContext(
-    path="src/main.py",
-    content="...",
-    metadata={"size": 1024}
-)
-
-# Create a session
-session = Session(
-    name="feature-dev",
-    pinned_files=[file]
-)
-```
-
-## Cross-References
-
-All classes and functions are cross-referenced. You can click on any type annotation or class name to navigate to its documentation.
-
-For example, when viewing a method that returns a `FileContext`, clicking on `FileContext` will take you to its documentation.
-"""
-
-with mkdocs_gen_files.open("api/index.md", "w") as index_file:
-    index_file.write(index_content)
-=======
 nav = mkdocs_gen_files.Nav()
 
 # Process all Python files in the tenets package
@@ -362,12 +38,11 @@
     # Generate the page with mkdocstrings
     with mkdocs_gen_files.open(full_doc_path, "w") as fd:
         identifier = ".".join(parts)
-        print(f"::: {identifier}", file=fd)
+        fd.write(f"::: {identifier}\n")
 
     # Set edit path for GitHub
     mkdocs_gen_files.set_edit_path(full_doc_path, path)
 
 # Generate literate-nav
 with mkdocs_gen_files.open("api/SUMMARY.md", "w") as nav_file:
-    nav_file.writelines(nav.build_literate_nav())
->>>>>>> afdc26ee
+    nav_file.writelines(nav.build_literate_nav())