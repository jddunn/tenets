--- conflicted
+++ resolved
@@ -100,7 +100,7 @@
 
     # Table of Contents - RIGHT SIDEBAR
     - toc.follow # TOC follows scroll
-    # - toc.integrate # Uncomment to integrate TOC into left nav (not recommended for API docs)
+    # REMOVED toc.integrate - keeps TOC as right sidebar
 
     # Search
     - search.suggest
@@ -138,28 +138,11 @@
       default_handler: python
       handlers:
         python:
-          paths: ['.']  # Current directory
+          paths: ['.'] # Current directory
           inventories:
             - https://docs.python.org/3/objects.inv
           options:
             # TOC and Navigation
-<<<<<<< HEAD
-            show_root_heading: true
-            show_root_toc_entry: true # Show in TOC
-            show_symbol_type_heading: true # Show Class/Function/etc
-            show_symbol_type_toc: true # Include type in TOC
-            show_object_full_path: false
-            show_category_heading: true
-            
-            # Members and content
-            members_order: source
-            group_by_category: true # Group by type
-            show_submodules: false # Controlled per-page
-            show_if_no_docstring: false
-            inherited_members: false
-            
-            # Docstrings
-=======
             show_source: false # Don't load source by default
             show_root_heading: true
             show_root_toc_entry: true # Show in TOC
@@ -170,28 +153,17 @@
             members_order: source
             group_by_category: true # Group by type
             show_submodules: false # Don't auto-expand submodules
->>>>>>> 44c361ec
             docstring_style: google
-            docstring_section_style: table
+            docstring_section_style: spacy # Simpler rendering
             merge_init_into_class: true
-            
-            # Signatures
+            show_if_no_docstring: false
             separate_signature: true
+            line_length: 80
             show_signature_annotations: true
-            signature_crossrefs: true # Enable cross-references
-            line_length: 80
-            
-            # Source code
-            show_source: false # Don't show source by default
-            
-            # Filters
+            signature_crossrefs: false # Prevent cross-ref overhead
             filters: ['!^_', '!^test']
-            
-            # Summary
-            summary: true # Enable summaries for navigation
-            
-            # Performance
-            preload_modules: [] # Don't preload
+            inherited_members: false # Don't process inherited
+            preload_modules: [] # Don't preload anything
 
   # Git revision dates
   - git-revision-date-localized:
@@ -323,7 +295,7 @@
 
   # Microsoft Clarity
   clarity: !ENV CLARITY_PROJECT_ID
-  
+
   # Social links
   social:
     - icon: fontawesome/brands/github
