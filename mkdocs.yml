# MkDocs Configuration for Tenets Documentation
# https://www.mkdocs.org/user-guide/configuration/

# ==============================================================================
# SITE INFORMATION
# ==============================================================================
site_name: Tenets
site_description: Context that feeds your prompts - Intelligent code exploration and AI pair programming tool
site_url: https://tenets.dev
site_author: Johnny Dunn
copyright: >
  Copyright &copy; 2024-2025 <a href="https://jddunn.github.io" target="_blank" rel="noopener">Johnny Dunn</a>

# ==============================================================================
# DIRECTORIES
# ==============================================================================
docs_dir: docs
site_dir: site
use_directory_urls: true
strict: false # Keep false to allow warnings

# ==============================================================================
# REPOSITORY
# ==============================================================================
repo_name: jddunn/tenets
repo_url: https://github.com/jddunn/tenets
edit_uri: edit/main/docs/

# ==============================================================================
# THEME CONFIGURATION
# ==============================================================================
theme:
  name: material
  custom_dir: docs/overrides
  language: en

  # Logo and Branding
  logo: logos/tenets_dark_icon_transparent.png
  favicon: favicon/favicon.ico

  # Typography
  font:
    text: Inter
    code: JetBrains Mono

  # Icons
  icon:
    repo: fontawesome/brands/github
    edit: material/file-edit-outline
    admonition:
      note: octicons/tag-16
      abstract: octicons/checklist-16
      info: octicons/info-16
      tip: octicons/squirrel-16
      success: octicons/check-16
      question: octicons/question-16
      warning: octicons/alert-16
      failure: octicons/x-circle-16
      danger: octicons/zap-16
      bug: octicons/bug-16
      example: octicons/beaker-16
      quote: octicons/quote-16

  # Color Schemes - USING CUSTOM PRIMARY
  palette:
    # Light mode
    - media: '(prefers-color-scheme: light)'
      scheme: default
      primary: custom # CRITICAL: Keep this as 'custom' for your theme
      accent: amber
      toggle:
        icon: material/weather-night
        name: Switch to dark mode

    # Dark mode
    - media: '(prefers-color-scheme: dark)'
      scheme: slate
      primary: custom # CRITICAL: Keep this as 'custom' for your theme
      accent: amber
      toggle:
        icon: material/weather-sunny
        name: Switch to light mode

  # Features - NO HEADER AUTOHIDE
  features:
    # Navigation
    # - navigation.instant  # DISABLED - can cause click issues
    # - navigation.instant.prefetch  # DISABLED
    # - navigation.instant.progress  # DISABLED
    - navigation.tracking
    - navigation.tabs
    - navigation.tabs.sticky
    - navigation.sections
    - navigation.expand
    - navigation.path
    - navigation.prune
    - navigation.indexes
    - navigation.top
    - navigation.footer

    # Table of Contents - RIGHT SIDEBAR
    - toc.follow # TOC follows scroll
    # REMOVED toc.integrate - keeps TOC as right sidebar

    # Search
    - search.suggest
    - search.highlight
    - search.share

    # Content
    - content.code.copy
    - content.code.select
    - content.code.annotate
    - content.tabs.link
    - content.tooltips

# ==============================================================================
# PLUGINS - PRODUCTION READY
# ==============================================================================
plugins:
  # Search functionality
  - search:
      lang: en

<<<<<<< HEAD
  # Auto-generated API docs - OPTIMIZED FOR PERFORMANCE
=======
  # Auto-generated API docs
>>>>>>> 331fe7a3
  - gen-files:
      scripts:
        - docs/gen_ref_pages.py

  - literate-nav:
      nav_file: SUMMARY.md
      implicit_index: true

  - section-index

  - mkdocstrings:
      enabled: true
      default_handler: python
      handlers:
        python:
          paths: ['.']
          import:
            - https://docs.python.org/3/objects.inv
          options:
<<<<<<< HEAD
            # Performance optimizations
            show_source: false  # Don't show source code (huge performance boost)
            show_root_heading: true
            show_root_toc_entry: false  # Don't show root in TOC
            show_root_full_path: false  # Don't show full module paths
            show_object_full_path: false
            show_category_heading: true
            show_symbol_type_heading: true
            show_symbol_type_toc: false  # Don't duplicate in TOC
            members_order: source
            group_by_category: true
            show_submodules: false  # CRITICAL: Don't render submodules inline
=======
            # PERFORMANCE OPTIMIZATIONS
            show_source: false # Don't load source by default
            show_root_heading: true
            show_root_toc_entry: false # Reduce TOC size
            show_object_full_path: false
            show_category_heading: true
            show_symbol_type_heading: false # Reduce overhead
            show_symbol_type_toc: false # Reduce TOC complexity
            members_order: source
            group_by_category: false # Faster rendering
            show_submodules: false # Don't auto-expand submodules
>>>>>>> 331fe7a3
            docstring_style: google
            docstring_section_style: spacy # Simpler rendering
            merge_init_into_class: true
            show_if_no_docstring: false
            inherited_members: false  # Don't show inherited members (performance)
            separate_signature: true
            line_length: 80
            show_signature_annotations: true
<<<<<<< HEAD
            signature_crossrefs: false  # Disable cross-references (performance)
            filters: ['!^_', '!^test']
            preload_modules: []  # Don't preload everything
            load_external_modules: false  # Don't load external deps
=======
            signature_crossrefs: false # Prevent cross-ref overhead
            filters: ['!^_', '!^test']
            inherited_members: false # Don't process inherited
            preload_modules: [] # Don't preload anything
>>>>>>> 331fe7a3

  # Git revision dates
  - git-revision-date-localized:
      enabled: true
      type: timeago
      enable_creation_date: true
      fallback_to_build_date: true
      enable_git_follow: false

  # Minification for production
  - minify:
      minify_html: true
      minify_js: true
      minify_css: true
      htmlmin_opts:
        remove_comments: true
        remove_empty_space: true
        reduce_boolean_attributes: true
        remove_optional_attribute_quotes: false
      cache_safe: true

# ==============================================================================
# MARKDOWN EXTENSIONS - FULL SET FOR API DOCS
# ==============================================================================
markdown_extensions:
  # Python Markdown
  - abbr
  - admonition
  - attr_list
  - def_list
  - footnotes
  - md_in_html
  - meta
  - tables
  - toc:
      permalink: true
      permalink_title: Link to this section
      slugify: !!python/object/apply:pymdownx.slugs.slugify
        kwds:
          case: lower
      toc_depth: 3 # Full depth for API docs

  # PyMdown Extensions
  - pymdownx.arithmatex:
      generic: true

  - pymdownx.betterem:
      smart_enable: all

  - pymdownx.caret
  - pymdownx.critic
  - pymdownx.details

  - pymdownx.emoji:
      emoji_index: !!python/name:material.extensions.emoji.twemoji
      emoji_generator: !!python/name:material.extensions.emoji.to_svg

  - pymdownx.highlight:
      anchor_linenums: true
      line_spans: __span
      pygments_lang_class: true
      use_pygments: true
      auto_title: true
      linenums: true
      linenums_style: pymdownx-inline

  - pymdownx.inlinehilite
  - pymdownx.keys

  - pymdownx.magiclink:
      repo_url_shorthand: true
      user: jddunn
      repo: tenets

  - pymdownx.mark
  - pymdownx.smartsymbols

  - pymdownx.snippets:
      base_path:
        - docs
      check_paths: true

  - pymdownx.superfences:
      custom_fences:
        - name: mermaid
          class: mermaid
          format: !!python/name:pymdownx.superfences.fence_code_format

  - pymdownx.tabbed:
      alternate_style: true
      combine_header_slug: true
      slugify: !!python/object/apply:pymdownx.slugs.slugify
        kwds:
          case: lower

  - pymdownx.tasklist:
      custom_checkbox: true
      clickable_checkbox: true

  - pymdownx.tilde

# ==============================================================================
# EXTRA CONFIGURATION
# ==============================================================================
extra:
  # Disable generator meta tag
  generator: false

  # Version provider (optional - uncomment if needed)
  # version:
  #   provider: mike
  #   default: stable

  # Analytics (add your tracking ID)
  # analytics:
  #   provider: google
  #   property: G-XXXXXXXXXX
  #   feedback:
  #     title: Was this page helpful?
  #     ratings:
  #       - icon: material/emoticon-happy-outline
  #         name: This page was helpful
  #         data: 1
  #         note: Thanks for your feedback!
  #       - icon: material/emoticon-sad-outline
  #         name: This page could be improved
  #         data: 0
  #         note: Thanks for your feedback!

  # Social links
  social:
    - icon: fontawesome/brands/github
      link: https://github.com/jddunn/tenets
      name: Tenets on GitHub
      color: '#FFD600' # Torch yellow
    - icon: fontawesome/brands/discord
      link: https://discord.gg/DzNgXdYm
      name: Join our Discord
    - icon: fontawesome/brands/python
      link: https://pypi.org/project/tenets/
      name: Tenets on PyPI

  # Feature flags (optional)
  # feature:
  #   tabs: true
  #   instant: true

# ==============================================================================
# EXTRA CSS - ORGANIZED STRUCTURE
# ==============================================================================
extra_css:
  # Core styles (working properly)
  - styles/variables.css
  - styles/header-fixed.css # Fixed header with nav, animations, and duplicate fixes
  - styles/buttons.css
  - styles/cards.css
  - styles/footer.css
  - styles/animations.css
  - styles/hero.css
  - styles/terminal.css
  - styles/back-to-top.css
  - styles/image-modal.css
<<<<<<< HEAD
  - styles/api-performance.css

  # Responsive
=======
>>>>>>> 331fe7a3
  - styles/mobile.css
  - styles/victorian.css
  - styles/neumorphic.css
  - styles/see-it-in-action.css
  - styles/overrides.css
  # DISABLED - These cause issues:
  # - styles/header.css  # Original has search focus trap issue
  # - styles/search.css  # May conflict with Material search
  # - styles/main.css  # May have global overrides

  # LIKELY PROBLEMATIC - Test these carefully:
  # - styles/main.css  # May have global overrides
  # - styles/search.css  # May conflict with Material search
  # - styles/navigation.css  # May interfere with clicks

  # Theme styles to test:
  # - styles/victorian.css
  # - styles/neumorphic.css
  # - styles/footer.css
  # - styles/buttons.css
  # - styles/cards.css
  # - styles/hero.css
  # - styles/terminal.css
  # - styles/back-to-top.css
  # - styles/see-it-in-action.css
  # - styles/search.css  # LIKELY CULPRIT
  # - styles/image-modal.css
  # - styles/mobile.css
  # - styles/overrides.css

# ==============================================================================
# EXTRA JAVASCRIPT - ORGANIZED STRUCTURE
# ==============================================================================
extra_javascript:
  # Essential functionality (no search conflicts)
  - js/theme-toggle.js
  - js/copy-buttons.js
  - js/back-to-top.js
  - js/terminal.js
  - js/mobile-menu.js
  - js/image-modal.js
  - js/lantern.js # Torch animation
  - js/see-it-in-action.js
<<<<<<< HEAD
  - js/api-lazy-load.js

  # External libraries
  - https://unpkg.com/@phosphor-icons/web@2.0.3/src/index.js
=======
  # - js/main.js  # DISABLED - might cause search issues
  # - js/architecture-diagram.js
  # - js/see-it-in-action.js
  # - https://unpkg.com/@phosphor-icons/web@2.0.3/src/index.js
>>>>>>> 331fe7a3

# ==============================================================================
# NAVIGATION - COMPLETE STRUCTURE
# ==============================================================================
nav:
  - Getting Started:
      - Quick Start: quickstart.md
      - Installation: installation.md
  - User Guide:
      - CLI Reference: CLI.md
      - Supported Languages: supported-languages.md
      - Best Practices: best-practices.md
      - Examples: examples.md
  - Architecture:
      - Overview: ARCHITECTURE.md
      - System Overview: architecture/system-overview.md
      - Core Architecture: architecture/core-architecture.md
      - NLP/ML Pipeline: architecture/nlp-pipeline.md
      - File Scanning: architecture/file-scanning.md
      - Code Analysis: architecture/code-analysis.md
      - Ranking System: architecture/ranking-system.md
      - Git Integration: architecture/git-integration.md
      - Context Management: architecture/context-management.md
      - Session Management: architecture/session-management.md
      - Storage & Caching: architecture/storage-caching.md
      - Performance: architecture/performance.md
      - Configuration: architecture/configuration.md
      - CLI & API: architecture/cli-api.md
      - Security: architecture/security.md
      - Testing: architecture/testing.md
      - Guiding Principles: architecture/guiding-principles.md
      - Output & Visualization: architecture/output-visualization.md
      - Roadmap: architecture/roadmap.md
  - API Reference: api/
  - Blog: https://manic.agency/blog
  - Contact: https://manic.agency/contact

# ==============================================================================
# WATCH - Development auto-reload
# ==============================================================================
watch:
  - docs
  - README.md
  - CHANGELOG.md<|MERGE_RESOLUTION|>--- conflicted
+++ resolved
@@ -122,11 +122,7 @@
   - search:
       lang: en
 
-<<<<<<< HEAD
-  # Auto-generated API docs - OPTIMIZED FOR PERFORMANCE
-=======
   # Auto-generated API docs
->>>>>>> 331fe7a3
   - gen-files:
       scripts:
         - docs/gen_ref_pages.py
@@ -146,20 +142,6 @@
           import:
             - https://docs.python.org/3/objects.inv
           options:
-<<<<<<< HEAD
-            # Performance optimizations
-            show_source: false  # Don't show source code (huge performance boost)
-            show_root_heading: true
-            show_root_toc_entry: false  # Don't show root in TOC
-            show_root_full_path: false  # Don't show full module paths
-            show_object_full_path: false
-            show_category_heading: true
-            show_symbol_type_heading: true
-            show_symbol_type_toc: false  # Don't duplicate in TOC
-            members_order: source
-            group_by_category: true
-            show_submodules: false  # CRITICAL: Don't render submodules inline
-=======
             # PERFORMANCE OPTIMIZATIONS
             show_source: false # Don't load source by default
             show_root_heading: true
@@ -171,26 +153,17 @@
             members_order: source
             group_by_category: false # Faster rendering
             show_submodules: false # Don't auto-expand submodules
->>>>>>> 331fe7a3
             docstring_style: google
             docstring_section_style: spacy # Simpler rendering
             merge_init_into_class: true
             show_if_no_docstring: false
-            inherited_members: false  # Don't show inherited members (performance)
             separate_signature: true
             line_length: 80
             show_signature_annotations: true
-<<<<<<< HEAD
-            signature_crossrefs: false  # Disable cross-references (performance)
-            filters: ['!^_', '!^test']
-            preload_modules: []  # Don't preload everything
-            load_external_modules: false  # Don't load external deps
-=======
             signature_crossrefs: false # Prevent cross-ref overhead
             filters: ['!^_', '!^test']
             inherited_members: false # Don't process inherited
             preload_modules: [] # Don't preload anything
->>>>>>> 331fe7a3
 
   # Git revision dates
   - git-revision-date-localized:
@@ -353,12 +326,6 @@
   - styles/terminal.css
   - styles/back-to-top.css
   - styles/image-modal.css
-<<<<<<< HEAD
-  - styles/api-performance.css
-
-  # Responsive
-=======
->>>>>>> 331fe7a3
   - styles/mobile.css
   - styles/victorian.css
   - styles/neumorphic.css
@@ -402,17 +369,10 @@
   - js/image-modal.js
   - js/lantern.js # Torch animation
   - js/see-it-in-action.js
-<<<<<<< HEAD
-  - js/api-lazy-load.js
-
-  # External libraries
-  - https://unpkg.com/@phosphor-icons/web@2.0.3/src/index.js
-=======
   # - js/main.js  # DISABLED - might cause search issues
   # - js/architecture-diagram.js
   # - js/see-it-in-action.js
   # - https://unpkg.com/@phosphor-icons/web@2.0.3/src/index.js
->>>>>>> 331fe7a3
 
 # ==============================================================================
 # NAVIGATION - COMPLETE STRUCTURE
