--- conflicted
+++ resolved
@@ -100,11 +100,10 @@
     show_config: bool = typer.Option(
         False, "--show-config", help="Show current injection configuration"
     ),
-<<<<<<< HEAD
-=======
+
     # Context
     ctx: typer.Context = typer.Context,
->>>>>>> 33c23d91
+
 ):
     """
     Smart injection of guiding principles (tenets) into your context.
@@ -224,11 +223,8 @@
             return
 
         if add_file or add_folder or remove_file:
-<<<<<<< HEAD
             _manage_pinned_files(tenets_instance, session, add_file, add_folder, remove_file, quiet)
-=======
-            _manage_pinned_files(tenets_instance, session, add_file, add_folder, remove_file)
->>>>>>> 33c23d91
+
             if not (force or dry_run):  # Only manage files, don't instill
                 return
 
@@ -657,10 +653,7 @@
     add_files: Optional[list[str]],
     add_folders: Optional[list[str]],
     remove_files: Optional[list[str]],
-<<<<<<< HEAD
     quiet: bool,
-=======
->>>>>>> 33c23d91
 ) -> None:
     """Manage pinned files for a session."""
     sess_name = session or "default"
@@ -715,12 +708,11 @@
     console.print("[bold]Would instill the following tenets:[/bold]\n")
 
     for i, tenet in enumerate(pending[: tenets_instance.config.tenet.max_per_context], 1):
-<<<<<<< HEAD
         # Keep markup minimal and safe; print raw text to avoid Rich parsing [] in content
         priority_label = str(tenet.priority.value).upper()
         line = f"{i}. {priority_label} {tenet.content}"
         console.print(line, markup=False)
-=======
+
         priority_color = {
             "critical": "red",
             "high": "yellow",
@@ -732,29 +724,18 @@
             f"{i}. [[{priority_color}]{tenet.priority.value.upper()}[/{priority_color}]] "
             f"{tenet.content}"
         )
->>>>>>> 33c23d91
 
         if tenet.category:
             console.print(f"   Category: {tenet.category.value}")
         console.print(f"   Added: {tenet.created_at.strftime('%Y-%m-%d %H:%M')}")
         console.print(f"   Previous injections: {tenet.metrics.injection_count}")
         console.print()
-<<<<<<< HEAD
-=======
 
     console.print(f"\n[dim]Frequency: {frequency}")
     console.print(
         f"Total: {len(pending[:tenets_instance.config.tenet.max_per_context])} tenet(s)[/dim]"
     )
->>>>>>> 33c23d91
-
-    console.print(f"Frequency: {frequency}")
-    console.print(f"Total: {len(pending[: tenets_instance.config.tenet.max_per_context])} tenet(s)")
-
-<<<<<<< HEAD
-
-=======
->>>>>>> 33c23d91
+
 def _export_history(instiller, output_path: Path, format: str, session: Optional[str]) -> None:
     """Export injection history."""
     try:
@@ -770,11 +751,7 @@
     if result.skip_reason:
         console.print(
             Panel(
-<<<<<<< HEAD
                 f"[yellow]Injection skipped[/yellow]\nReason: {result.skip_reason}",
-=======
-                f"[yellow]Injection skipped[/yellow]\n" f"Reason: {result.skip_reason}",
->>>>>>> 33c23d91
                 title="⏭️ Skipped",
                 border_style="yellow",
             )
