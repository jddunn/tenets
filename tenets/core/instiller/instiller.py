--- conflicted
+++ resolved
@@ -115,7 +115,6 @@
 
         # Adaptive injection
         if frequency == "adaptive":
-<<<<<<< HEAD
             # First opportunity after meeting minimum session length:
             # inject once when we've reached a minimal complexity signal,
             # even if it's below the main threshold. Tests expect the
@@ -126,14 +125,14 @@
                     return True, "first_adaptive_injection"
             # Complexity-based injection (only inject when threshold is met)
             if self.total_distills >= min_session_length and complexity >= complexity_threshold:
-=======
+
             # First injection after minimum session length
             if self.total_injections == 0 and self.total_distills >= min_session_length:
                 return True, "first_adaptive_injection"
 
             # Complexity-based injection
             if complexity >= complexity_threshold:
->>>>>>> 6300fd9c
+
                 # Check if we've injected recently
                 if self.last_injection:
                     time_since_last = datetime.now() - self.last_injection
@@ -522,7 +521,7 @@
 
         # Session tracking
         self.session_histories: Dict[str, InjectionHistory] = {}
-<<<<<<< HEAD
+
         # Load histories only when cache is enabled to avoid test cross-contamination
         try:
             if getattr(self.config.cache, "enabled", False):
@@ -535,9 +534,8 @@
         # only within the lifetime of this Instiller instance. Persisted
         # histories are still maintained for analytics but must not block
         # first injection in fresh instances (tests rely on this behavior).
-=======
+
         self._load_session_histories()
->>>>>>> 6300fd9c
 
         # Cache for results
         self._cache: Dict[str, InstillationResult] = {}
@@ -591,7 +589,6 @@
         formatted_instr = self._format_system_instruction(
             instruction, cfg.system_instruction_format
         )
-<<<<<<< HEAD
 
         # Optional label and separator
         label = getattr(cfg, "system_instruction_label", None) or "🎯 System Context"
@@ -611,8 +608,6 @@
         else:
             # xml or comment, rely on formatter
             formatted_block = formatted_instr
-=======
->>>>>>> 6300fd9c
 
         # Determine position
         if cfg.system_instruction_position == "top":
@@ -642,10 +637,9 @@
                 i += 1
             prefix = "\n".join(lines[:i])
             suffix = "\n".join(lines[i:])
-<<<<<<< HEAD
+
             between = "\n" if suffix else ""
-            modified = prefix + ("\n" if prefix else "") + formatted_block + between + suffix
-=======
+
             modified = (
                 prefix
                 + ("\n" if prefix else "")
@@ -653,19 +647,16 @@
                 + ("\n" if suffix else "")
                 + suffix
             )
->>>>>>> 6300fd9c
             position = "before_content"
         else:
             modified = formatted_block + separator + content
             position = "top_default"
 
-<<<<<<< HEAD
         # Compute token increase (original first, then modified) so patched mocks match
         orig_tokens = estimate_tokens(content)
-=======
+        
         from tenets.utils.tokens import count_tokens
 
->>>>>>> 6300fd9c
         meta.update(
             {
                 "system_instruction_position": position,
@@ -720,16 +711,13 @@
             # Tests expect underscore tag name
             return f"<system_instruction>{instruction.strip()}</system_instruction>"
         if fmt == "comment":
-<<<<<<< HEAD
             # Tests for direct formatter expect double-slash comment style
             return f"// {instruction.strip()}"
         # plain includes default label per tests
         return f"🎯 System Context\n\n{instruction.strip()}"
-=======
             # Use a neutral comment style; markdown HTML comment works across formats
             return f"<!-- {instruction.strip()} -->\n"
         return instruction.strip() + "\n"
->>>>>>> 6300fd9c
 
     def _load_session_histories(self) -> None:
         """Load session histories from storage."""
@@ -747,11 +735,7 @@
 
         if history_file.exists():
             try:
-<<<<<<< HEAD
-                with open(history_file) as f:
-=======
                 with open(history_file, "r") as f:
->>>>>>> 6300fd9c
                     data = json.load(f)
                 for session_id, history_data in data.items():
                     history = InjectionHistory(
@@ -859,7 +843,6 @@
             format_type = "markdown"
             is_context_result = False
 
-<<<<<<< HEAD
         # Analyze complexity using the analyzer (tests patch this)
         try:
             complexity = float(
@@ -903,17 +886,14 @@
                 sys_meta = meta
                 if session:
                     self.system_instruction_injected[session] = True
-=======
         # Analyze complexity
         complexity = self.complexity_analyzer.analyze(context)
         self.logger.debug(f"Context complexity: {complexity:.2f}")
->>>>>>> 6300fd9c
 
         # Check if we should inject
         should_inject = force
         skip_reason = None
 
-<<<<<<< HEAD
         if not force and check_frequency:
             if history:
                 should_inject, reason = history.should_inject(
@@ -933,7 +913,7 @@
                 else:
                     # For periodic/adaptive without a session, default to skip
                     should_inject, reason = False, f"no_session_for_{freq}"
-=======
+
         if not force and check_frequency and history:
             should_inject, reason = history.should_inject(
                 frequency=self.config.tenet.injection_frequency,
@@ -942,7 +922,6 @@
                 complexity_threshold=self.config.tenet.session_complexity_threshold,
                 min_session_length=self.config.tenet.min_session_length,
             )
->>>>>>> 6300fd9c
 
             if not should_inject:
                 skip_reason = reason
@@ -962,7 +941,6 @@
             # Save histories
             self._save_session_histories()
 
-<<<<<<< HEAD
             # If we injected a system instruction earlier, return the modified
             # content and include system_instruction metadata as tests expect.
             if sys_meta.get("system_instruction_injected") and sys_injected_text is not None:
@@ -982,9 +960,6 @@
                     return sys_injected_text
 
             return context  # Return unchanged when nothing was injected
-=======
-            return context  # Return unchanged
->>>>>>> 6300fd9c
 
         # Get tenets for injection
         tenets = self._get_tenets_for_instillation(
@@ -1163,14 +1138,12 @@
                 if history.total_distills - history.last_injection_index < decay_threshold:
                     # Filter out recently injected
                     pending = [t for t in pending if t.id not in history.injected_tenets]
-<<<<<<< HEAD
                 else:
                     # Even when past decay threshold, prefer uninjected first
                     filtered = [t for t in pending if t.id not in history.injected_tenets]
                     if filtered:
                         pending = filtered
-=======
->>>>>>> 6300fd9c
+                        
 
             # Sort by priority and metrics
             def tenet_score(t: Tenet) -> float:
@@ -1189,15 +1162,12 @@
                     if history.total_injections % self.config.tenet.reinforcement_interval == 0:
                         priority_score *= 2.0
 
-<<<<<<< HEAD
                 # Explicitly de-prioritize tenets that have been injected before
                 if history and t.id in history.injected_tenets:
                     priority_score -= 1.0
                 else:
                     priority_score += 0.3
 
-=======
->>>>>>> 6300fd9c
                 return priority_score - injection_penalty
 
             pending.sort(key=tenet_score, reverse=True)
