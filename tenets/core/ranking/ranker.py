"""Main relevance ranking orchestrator.

This module provides the main RelevanceRanker class that coordinates different
ranking strategies, manages corpus analysis, and produces ranked results. It
supports multiple algorithms, parallel processing, and custom ranking extensions.

The ranker is designed to be efficient, scalable, and extensible while providing
high-quality relevance scoring for code search and context generation.
"""

import concurrent.futures
import time
from collections import Counter, defaultdict
from dataclasses import dataclass
from enum import Enum
from pathlib import Path
from typing import Any, Callable, Dict, List, Optional, Set, Tuple, Union

from tenets.config import TenetsConfig
from tenets.models.analysis import FileAnalysis
from tenets.models.context import PromptContext
from tenets.utils.logger import get_logger

from .factors import RankedFile, RankingExplainer, RankingFactors
from ..nlp.ml_utils import check_ml_dependencies, load_embedding_model
from .strategies import (
    BalancedRankingStrategy,
    FastRankingStrategy,
    MLRankingStrategy,
    RankingStrategy,
    ThoroughRankingStrategy,
)
from ..nlp.tfidf import BM25Calculator, TFIDFCalculator

# Optional symbol for tests to patch ML model class
try:  # pragma: no cover - optional dependency
    from sentence_transformers import SentenceTransformer  # type: ignore
except Exception:  # pragma: no cover
    SentenceTransformer = None  # type: ignore


class RankingAlgorithm(Enum):
    """Available ranking algorithms.

    Each algorithm provides different trade-offs between speed and accuracy.
    """

    FAST = "fast"
    BALANCED = "balanced"
    THOROUGH = "thorough"
    ML = "ml"
    CUSTOM = "custom"


@dataclass
class RankingStats:
    """Statistics from ranking operation.

    Tracks performance metrics and diagnostic information about the
    ranking process for monitoring and optimization.

    Attributes:
        total_files: Total number of files processed
        files_ranked: Number of files successfully ranked
        files_failed: Number of files that failed ranking
        time_elapsed: Total time in seconds
        algorithm_used: Which algorithm was used
        threshold_applied: Relevance threshold used
        files_above_threshold: Number of files above threshold
        average_score: Average relevance score
        max_score: Maximum relevance score
        min_score: Minimum relevance score
        corpus_stats: Dictionary of corpus statistics
    """

    total_files: int = 0
    files_ranked: int = 0
    files_failed: int = 0
    time_elapsed: float = 0.0
    algorithm_used: str = ""
    threshold_applied: float = 0.0
    files_above_threshold: int = 0
    average_score: float = 0.0
    max_score: float = 0.0
    min_score: float = 0.0
    corpus_stats: Dict[str, Any] = None

    def to_dict(self) -> Dict[str, Any]:
        """Convert to dictionary representation.

        Returns:
            Dictionary with all statistics
        """
        return {
            "total_files": self.total_files,
            "files_ranked": self.files_ranked,
            "files_failed": self.files_failed,
            "time_elapsed": self.time_elapsed,
            "algorithm_used": self.algorithm_used,
            "threshold_applied": self.threshold_applied,
            "files_above_threshold": self.files_above_threshold,
            "average_score": self.average_score,
            "max_score": self.max_score,
            "min_score": self.min_score,
            "corpus_stats": self.corpus_stats,
        }


class RelevanceRanker:
    """Main relevance ranking system.

    Orchestrates the ranking process by analyzing the corpus, selecting
    appropriate strategies, and producing ranked results. Supports multiple
    algorithms, parallel processing, and custom ranking extensions.

    The ranker follows a multi-stage process:
    1. Corpus analysis (TF-IDF, import graph, statistics)
    2. Strategy selection based on algorithm
    3. Parallel factor calculation
    4. Score aggregation and weighting
    5. Filtering and sorting

    Attributes:
        config: TenetsConfig instance
        logger: Logger instance
        strategies: Available ranking strategies
        custom_rankers: Custom ranking functions
        executor: Thread pool for parallel processing
        stats: Latest ranking statistics
        cache: Internal cache for optimizations
    """

    def __init__(
        self,
        config: TenetsConfig,
        algorithm: Optional[str] = None,
        use_stopwords: Optional[bool] = None,
    ):
        """Initialize the relevance ranker.

        Args:
            config: Tenets configuration
            algorithm: Override default algorithm
            use_stopwords: Override stopword filtering setting
        """
        self.config = config
        self.logger = get_logger(__name__)

        # Determine algorithm
        algo_str = algorithm or config.ranking.algorithm
        try:
            self.algorithm = RankingAlgorithm(algo_str)
        except ValueError:
            self.logger.warning(f"Unknown algorithm '{algo_str}', using balanced")
            self.algorithm = RankingAlgorithm.BALANCED

        # Stopword configuration
        self.use_stopwords = (
            use_stopwords if use_stopwords is not None else config.ranking.use_stopwords
        )

        # Initialize strategies
        self.strategies: Dict[RankingAlgorithm, RankingStrategy] = {
            RankingAlgorithm.FAST: FastRankingStrategy(),
            RankingAlgorithm.BALANCED: BalancedRankingStrategy(),
            RankingAlgorithm.THOROUGH: ThoroughRankingStrategy(),
            RankingAlgorithm.ML: MLRankingStrategy(),
        }

<<<<<<< HEAD
        # Custom rankers list (keep public and test-expected private alias)
        self.custom_rankers: List[Callable] = []
        self._custom_rankers: List[Callable] = self.custom_rankers
=======
        # Custom rankers list
        self.custom_rankers: List[Callable] = []
>>>>>>> e6516291

        # Thread pool for parallel ranking
        # Note: normalize indentation to avoid Windows hidden-char issues
        max_workers = int(config.ranking.workers or 4)
        self.executor = concurrent.futures.ThreadPoolExecutor(max_workers=max_workers)
<<<<<<< HEAD
        # Backwards-compat alias expected by some tests
        self._executor = self.executor
=======
>>>>>>> e6516291

        # Statistics and cache
        self.stats = RankingStats()
        self.cache = {}

        # ML model (loaded lazily)
        self._ml_model = None

<<<<<<< HEAD
        # Optional ML embedding model placeholder for tests that patch it
        # Also expose module-level symbol on instance for convenience
        self.SentenceTransformer = SentenceTransformer

=======
>>>>>>> e6516291
        self.logger.info(
            f"RelevanceRanker initialized: algorithm={self.algorithm.value}, "
            f"workers={max_workers}, use_stopwords={self.use_stopwords}"
        )

    def rank_files(
        self,
        files: List[FileAnalysis],
        prompt_context: PromptContext,
        algorithm: Optional[str] = None,
        parallel: bool = True,
        explain: bool = False,
    ) -> List[FileAnalysis]:
        """Rank files by relevance to prompt.

        This is the main entry point for ranking files. It analyzes the corpus,
        applies the selected ranking strategy, and returns files sorted by
        relevance above the configured threshold.

        Args:
            files: List of files to rank
            prompt_context: Parsed prompt information
            algorithm: Override algorithm for this ranking
            parallel: Whether to rank files in parallel
            explain: Whether to generate ranking explanations

        Returns:
            List of FileAnalysis objects sorted by relevance (highest first)
            and filtered by threshold

        Raises:
            ValueError: If algorithm is invalid
        """
        if not files:
            return []

        start_time = time.time()

        # Reset statistics
        self.stats = RankingStats(
            total_files=len(files),
            algorithm_used=algorithm or self.algorithm.value,
            threshold_applied=self.config.ranking.threshold,
        )

        self.logger.info(f"Ranking {len(files)} files using {self.stats.algorithm_used} algorithm")

        # Select strategy
        if algorithm:
            try:
                algo_enum = RankingAlgorithm(algorithm)
                strategy = self.strategies.get(algo_enum)
            except ValueError:
                raise ValueError(f"Unknown ranking algorithm: {algorithm}")
        else:
<<<<<<< HEAD
            strategy = self._get_strategy(self.algorithm.value)
=======
            strategy = self.strategies.get(self.algorithm)
>>>>>>> e6516291

        if not strategy:
            raise ValueError(f"No strategy for algorithm: {self.algorithm}")

        # Analyze corpus
        corpus_stats = self._analyze_corpus(files, prompt_context)
        self.stats.corpus_stats = corpus_stats

        # Rank files
        ranked_files = self._rank_with_strategy(
            files, prompt_context, corpus_stats, strategy, parallel
        )

        # Apply custom rankers
        for custom_ranker in self.custom_rankers:
            try:
                ranked_files = custom_ranker(ranked_files, prompt_context)
            except Exception as e:
                self.logger.warning(f"Custom ranker failed: {e}")

        # Sort by score
        ranked_files.sort(reverse=True)

        # Filter by threshold and update statistics
        threshold = self.config.ranking.threshold
        filtered_files = []
        scores = []

        for i, rf in enumerate(ranked_files):
            scores.append(rf.score)

            if rf.score >= threshold:
                # Update FileAnalysis with ranking info
                rf.analysis.relevance_score = rf.score
                rf.analysis.relevance_rank = i + 1

                # Generate explanation if requested
                if explain:
                    rf.explanation = rf.generate_explanation(strategy.get_weights(), verbose=True)

                filtered_files.append(rf.analysis)

        # Update statistics
        self.stats.files_ranked = len(ranked_files)
        self.stats.files_above_threshold = len(filtered_files)
        self.stats.time_elapsed = time.time() - start_time

        if scores:
            self.stats.average_score = sum(scores) / len(scores)
            self.stats.max_score = max(scores)
            self.stats.min_score = min(scores)

        self.logger.info(
            f"Ranking complete: {len(filtered_files)}/{len(files)} files "
            f"above threshold ({threshold:.2f}) in {self.stats.time_elapsed:.2f}s"
        )

        # Generate explanation report if requested
        if explain and ranked_files:
            explainer = RankingExplainer()
            explanation = explainer.explain_ranking(ranked_files[:20], strategy.get_weights())
            self.logger.info(f"Ranking Explanation:\n{explanation}")

        return filtered_files

<<<<<<< HEAD
    def _get_strategy(self, algorithm: Optional[str] = None) -> RankingStrategy:
        """Return the strategy instance for the given algorithm string.

        If algorithm is None, use the current instance algorithm.
        """
        algo = algorithm or self.algorithm.value
        try:
            algo_enum = RankingAlgorithm(algo)
        except ValueError:
            algo_enum = self.algorithm
        return self.strategies.get(algo_enum)

=======
>>>>>>> e6516291
    def _rank_with_strategy(
        self,
        files: List[FileAnalysis],
        prompt_context: PromptContext,
        corpus_stats: Dict[str, Any],
        strategy: RankingStrategy,
        parallel: bool,
    ) -> List[RankedFile]:
        """Rank files using a specific strategy.

        Args:
            files: Files to rank
            prompt_context: Prompt context
            corpus_stats: Corpus statistics
            strategy: Ranking strategy to use
            parallel: Whether to use parallel processing

        Returns:
            List of RankedFile objects
        """
        ranked_files = []
        weights = strategy.get_weights()

        if parallel and len(files) > 10:
            # Parallel ranking
            futures = []

            for file in files:
                future = self.executor.submit(
                    self._rank_single_file, file, prompt_context, corpus_stats, strategy, weights
                )
                futures.append((file, future))

            # Collect results
            for file, future in futures:
                try:
                    ranked_file = future.result(timeout=5.0)
                    if ranked_file:
                        ranked_files.append(ranked_file)
                        self.stats.files_ranked += 1
                except Exception as e:
                    self.logger.warning(f"Failed to rank {file.path}: {e}")
                    self.stats.files_failed += 1
                    # Add with zero score
                    ranked_files.append(
                        RankedFile(
                            analysis=file,
                            score=0.0,
                            factors=RankingFactors(),
                            explanation=f"Ranking failed: {str(e)}",
                        )
                    )
        else:
            # Sequential ranking
            for file in files:
                try:
                    ranked_file = self._rank_single_file(
                        file, prompt_context, corpus_stats, strategy, weights
                    )
                    if ranked_file:
                        ranked_files.append(ranked_file)
                        self.stats.files_ranked += 1
                except Exception as e:
                    self.logger.warning(f"Failed to rank {file.path}: {e}")
                    self.stats.files_failed += 1
                    ranked_files.append(
                        RankedFile(
                            analysis=file,
                            score=0.0,
                            factors=RankingFactors(),
                            explanation=f"Ranking failed: {str(e)}",
                        )
                    )

        return ranked_files

    def _rank_single_file(
        self,
        file: FileAnalysis,
        prompt_context: PromptContext,
        corpus_stats: Dict[str, Any],
        strategy: RankingStrategy,
        weights: Dict[str, float],
    ) -> RankedFile:
        """Rank a single file.

        Args:
            file: File to rank
            prompt_context: Prompt context
            corpus_stats: Corpus statistics
            strategy: Ranking strategy
            weights: Factor weights

        Returns:
            RankedFile object
        """
        # Calculate ranking factors
        factors = strategy.rank_file(file, prompt_context, corpus_stats)

        # Calculate weighted score
        score = factors.get_weighted_score(weights)

        # Generate basic explanation
        top_factors = factors.get_top_factors(weights, n=3)
        explanations = []
        for factor_name, value, contribution in top_factors:
            explanations.append(f"{factor_name}: {value:.2f}")
        explanation = "; ".join(explanations) if explanations else "Low relevance"

        return RankedFile(analysis=file, score=score, factors=factors, explanation=explanation)

    def _analyze_corpus(
        self, files: List[FileAnalysis], prompt_context: PromptContext
    ) -> Dict[str, Any]:
        """Analyze the corpus for statistics.

        Builds TF-IDF index, import graph, and other corpus-wide statistics
        that are used by ranking strategies.

        Args:
            files: All files in corpus
            prompt_context: Prompt context

        Returns:
            Dictionary of corpus statistics
        """
        self.logger.debug(f"Analyzing corpus of {len(files)} files")

        stats = {
            "total_files": len(files),
            "languages": Counter(),
            "file_sizes": [],
            "import_graph": defaultdict(set),
            "dependency_tree": {},
        }

        # Initialize TF-IDF calculator
        tfidf_calc = TFIDFCalculator(use_stopwords=self.use_stopwords)

        # Initialize BM25 calculator
        bm25_calc = BM25Calculator(use_stopwords=self.use_stopwords)

        # Build corpus and collect statistics
        documents = []

        for file in files:
            # Language distribution
            stats["languages"][file.language] += 1

            # File sizes
            stats["file_sizes"].append(file.size)

            # Add to TF-IDF/BM25 corpus
            if file.content:
                documents.append((file.path, file.content))

            # Build import graph
            for imp in file.imports:
                if hasattr(imp, "module"):
                    module = imp.module
                    # Try to resolve import to file
                    imported_file = self._resolve_import(module, file.path, files)
                    if imported_file:
                        stats["import_graph"][imported_file].add(file.path)

        # Build TF-IDF corpus
        if documents:
            tfidf_calc.build_corpus(documents)
            stats["tfidf_calculator"] = tfidf_calc

            # Build BM25 corpus
            bm25_calc.build_corpus(documents)
            stats["bm25_calculator"] = bm25_calc

        # Calculate additional statistics
        if stats["file_sizes"]:
            stats["avg_file_size"] = sum(stats["file_sizes"]) / len(stats["file_sizes"])
            stats["total_size"] = sum(stats["file_sizes"])
        else:
            stats["avg_file_size"] = 0
            stats["total_size"] = 0

        stats["total_imports"] = sum(len(importers) for importers in stats["import_graph"].values())

        # Build dependency tree (simplified)
        stats["dependency_tree"] = self._build_dependency_tree(files, stats["import_graph"])

        self.logger.debug(
            f"Corpus analysis complete: {len(stats['languages'])} languages, "
            f"{stats['total_imports']} imports"
        )

        return stats

    def _resolve_import(
        self, module_name: str, from_file: str, all_files: List[FileAnalysis]
    ) -> Optional[str]:
        """Resolve an import to a file path.

        Attempts to match import statements to actual files in the project.
        Uses heuristics based on module name and file paths.

        Args:
            module_name: Name of imported module
            from_file: File doing the importing
            all_files: All files in project

        Returns:
            Resolved file path or None
        """
        if not module_name:
            return None

        # Split module into parts
        module_parts = module_name.split(".")

        # Try different resolution strategies
        for file in all_files:
            file_path = Path(file.path)
            file_stem = file_path.stem

            # Direct filename match
            if file_stem == module_parts[-1]:
                return file.path

            # Check if path contains module structure
            path_parts = [p.lower() for p in file_path.parts]
            module_parts_lower = [p.lower() for p in module_parts]

            # Check if all module parts appear in path
            if all(part in str(file_path).lower() for part in module_parts_lower):
                return file.path

            # Check relative imports
            if module_name.startswith("."):
                # Relative import - resolve based on from_file location
                from_dir = Path(from_file).parent
                relative_parts = module_parts[1:]  # Skip the '.'

                # Try to find matching file in relative location
                if file_stem in relative_parts and str(from_dir) in str(file_path):
                    return file.path

        return None

    def _build_dependency_tree(
        self, files: List[FileAnalysis], import_graph: Dict[str, Set[str]]
    ) -> Dict[str, Dict[str, Any]]:
        """Build dependency tree from import graph.

        Creates a tree structure showing dependency depth for each file.
        Files with no dependencies are at depth 0, files that only depend
        on depth-0 files are at depth 1, etc.

        Args:
            files: All files
            import_graph: Import dependency graph

        Returns:
            Dictionary mapping file paths to dependency info
        """
        dependency_tree = {}

        # Initialize all files
        file_paths = {f.path for f in files}

        # Find root files (no dependencies)
        root_files = set()
        for file_path in file_paths:
            # Check if file imports anything
            imports_others = False
            for imported, importers in import_graph.items():
                if file_path in importers:
                    imports_others = True
                    break

            if not imports_others:
                root_files.add(file_path)
                dependency_tree[file_path] = {"depth": 0, "dependencies": set()}

        # Build tree iteratively
        current_depth = 0
        max_iterations = 10  # Prevent infinite loops

        while current_depth < max_iterations:
            found_new = False
            current_depth += 1

            for file_path in file_paths:
                if file_path in dependency_tree:
                    continue  # Already processed

                # Check if all dependencies are resolved
                dependencies = import_graph.get(file_path, set())
                if all(dep in dependency_tree for dep in dependencies):
                    # Calculate depth as max dependency depth + 1
                    if dependencies:
                        max_dep_depth = max(dependency_tree[dep]["depth"] for dep in dependencies)
                        depth = max_dep_depth + 1
                    else:
                        depth = 0

                    dependency_tree[file_path] = {"depth": depth, "dependencies": dependencies}
                    found_new = True

            if not found_new:
                break  # No new files resolved

        # Mark unresolved files
        for file_path in file_paths:
            if file_path not in dependency_tree:
                dependency_tree[file_path] = {
                    "depth": -1,  # Circular or unresolved
                    "dependencies": import_graph.get(file_path, set()),
                }

        return dependency_tree

    def register_custom_ranker(
        self, ranker_func: Callable[[List[RankedFile], PromptContext], List[RankedFile]]
    ):
        """Register a custom ranking function.

        Custom rankers are applied after the main ranking strategy and can
        adjust scores based on project-specific logic.

        Args:
            ranker_func: Function that takes ranked files and returns modified list

        Example:
            >>> def boost_tests(ranked_files, prompt_context):
            ...     if 'test' in prompt_context.text:
            ...         for rf in ranked_files:
            ...             if 'test' in rf.path:
            ...                 rf.score *= 1.5
            ...     return ranked_files
            >>> ranker.register_custom_ranker(boost_tests)
        """
        self.custom_rankers.append(ranker_func)
        # Keep alias updated
        self._custom_rankers = self.custom_rankers
        self.logger.info(f"Registered custom ranker: {ranker_func.__name__}")

    def get_ranking_explanation(self, ranked_files: List[RankedFile], top_n: int = 10) -> str:
        """Get detailed explanation of ranking results.

        Args:
            ranked_files: List of ranked files
            top_n: Number of top files to explain

        Returns:
            Formatted explanation string
        """
        explainer = RankingExplainer()
        strategy = self.strategies.get(self.algorithm)
        weights = strategy.get_weights() if strategy else {}

        return explainer.explain_ranking(ranked_files[:top_n], weights, top_n=top_n)

    def get_stats(self) -> RankingStats:
        """Get latest ranking statistics.

        Returns:
            RankingStats object
        """
        return self.stats

    def shutdown(self):
        """Shutdown the ranker and clean up resources."""
        self.executor.shutdown(wait=True)
        self.logger.info("RelevanceRanker shutdown complete")


# Convenience function for creating ranker
def create_ranker(
    config: Optional[TenetsConfig] = None, algorithm: str = "balanced", use_stopwords: bool = False
) -> RelevanceRanker:
    """Create a configured relevance ranker.

    Args:
        config: Configuration (uses default if None)
        algorithm: Ranking algorithm to use
        use_stopwords: Whether to filter stopwords

    Returns:
        Configured RelevanceRanker instance
    """
    if config is None:
        config = TenetsConfig()

    return RelevanceRanker(config, algorithm=algorithm, use_stopwords=use_stopwords)<|MERGE_RESOLUTION|>--- conflicted
+++ resolved
@@ -14,15 +14,15 @@
 from dataclasses import dataclass
 from enum import Enum
 from pathlib import Path
-from typing import Any, Callable, Dict, List, Optional, Set, Tuple, Union
+from typing import Any, Callable, Dict, List, Optional, Set
 
 from tenets.config import TenetsConfig
 from tenets.models.analysis import FileAnalysis
 from tenets.models.context import PromptContext
 from tenets.utils.logger import get_logger
 
+from ..nlp.tfidf import BM25Calculator, TFIDFCalculator
 from .factors import RankedFile, RankingExplainer, RankingFactors
-from ..nlp.ml_utils import check_ml_dependencies, load_embedding_model
 from .strategies import (
     BalancedRankingStrategy,
     FastRankingStrategy,
@@ -30,7 +30,6 @@
     RankingStrategy,
     ThoroughRankingStrategy,
 )
-from ..nlp.tfidf import BM25Calculator, TFIDFCalculator
 
 # Optional symbol for tests to patch ML model class
 try:  # pragma: no cover - optional dependency
@@ -167,24 +166,15 @@
             RankingAlgorithm.ML: MLRankingStrategy(),
         }
 
-<<<<<<< HEAD
         # Custom rankers list (keep public and test-expected private alias)
         self.custom_rankers: List[Callable] = []
         self._custom_rankers: List[Callable] = self.custom_rankers
-=======
-        # Custom rankers list
-        self.custom_rankers: List[Callable] = []
->>>>>>> e6516291
 
         # Thread pool for parallel ranking
-        # Note: normalize indentation to avoid Windows hidden-char issues
         max_workers = int(config.ranking.workers or 4)
         self.executor = concurrent.futures.ThreadPoolExecutor(max_workers=max_workers)
-<<<<<<< HEAD
         # Backwards-compat alias expected by some tests
         self._executor = self.executor
-=======
->>>>>>> e6516291
 
         # Statistics and cache
         self.stats = RankingStats()
@@ -193,13 +183,10 @@
         # ML model (loaded lazily)
         self._ml_model = None
 
-<<<<<<< HEAD
         # Optional ML embedding model placeholder for tests that patch it
         # Also expose module-level symbol on instance for convenience
         self.SentenceTransformer = SentenceTransformer
 
-=======
->>>>>>> e6516291
         self.logger.info(
             f"RelevanceRanker initialized: algorithm={self.algorithm.value}, "
             f"workers={max_workers}, use_stopwords={self.use_stopwords}"
@@ -255,11 +242,7 @@
             except ValueError:
                 raise ValueError(f"Unknown ranking algorithm: {algorithm}")
         else:
-<<<<<<< HEAD
             strategy = self._get_strategy(self.algorithm.value)
-=======
-            strategy = self.strategies.get(self.algorithm)
->>>>>>> e6516291
 
         if not strategy:
             raise ValueError(f"No strategy for algorithm: {self.algorithm}")
@@ -325,7 +308,6 @@
 
         return filtered_files
 
-<<<<<<< HEAD
     def _get_strategy(self, algorithm: Optional[str] = None) -> RankingStrategy:
         """Return the strategy instance for the given algorithm string.
 
@@ -338,8 +320,6 @@
             algo_enum = self.algorithm
         return self.strategies.get(algo_enum)
 
-=======
->>>>>>> e6516291
     def _rank_with_strategy(
         self,
         files: List[FileAnalysis],
@@ -389,7 +369,7 @@
                             analysis=file,
                             score=0.0,
                             factors=RankingFactors(),
-                            explanation=f"Ranking failed: {str(e)}",
+                            explanation=f"Ranking failed: {e!s}",
                         )
                     )
         else:
@@ -410,7 +390,7 @@
                             analysis=file,
                             score=0.0,
                             factors=RankingFactors(),
-                            explanation=f"Ranking failed: {str(e)}",
+                            explanation=f"Ranking failed: {e!s}",
                         )
                     )
 
